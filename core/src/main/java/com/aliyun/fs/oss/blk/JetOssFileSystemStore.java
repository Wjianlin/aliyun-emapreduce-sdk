/**
 * Licensed to the Apache Software Foundation (ASF) under one
 * or more contributor license agreements.  See the NOTICE file
 * distributed with this work for additional information
 * regarding copyright ownership.  The ASF licenses this file
 * to you under the Apache License, Version 2.0 (the
 * "License"); you may not use this file except in compliance
 * with the License.  You may obtain a copy of the License at
 *
 *     http://www.apache.org/licenses/LICENSE-2.0
 *
 * Unless required by applicable law or agreed to in writing, software
 * distributed under the License is distributed on an "AS IS" BASIS,
 * WITHOUT WARRANTIES OR CONDITIONS OF ANY KIND, either express or implied.
 * See the License for the specific language governing permissions and
 * limitations under the License.
 */

package com.aliyun.fs.oss.blk;

import java.io.*;
import java.net.URI;
import java.util.*;

import com.aliyun.fs.oss.common.*;
import com.aliyun.fs.oss.utils.Utils;
import com.aliyun.oss.ClientConfiguration;
import com.aliyun.oss.OSSClient;
import com.aliyun.oss.ServiceException;
import com.aliyun.oss.model.*;
import org.apache.commons.lang.StringUtils;
import org.apache.commons.logging.Log;
import org.apache.commons.logging.LogFactory;
import org.apache.hadoop.conf.Configuration;
import org.apache.hadoop.fs.Path;

public class JetOssFileSystemStore implements FileSystemStore {

    public static final Log LOG = LogFactory.getLog(JetOssFileSystemStore.class);

    private static final String FILE_SYSTEM_NAME = "fs";
    private static final String FILE_SYSTEM_VALUE = "Hadoop";

    private static final String FILE_SYSTEM_TYPE_NAME = "fs-type";
    private static final String FILE_SYSTEM_TYPE_VALUE = "block";

    private static final String FILE_SYSTEM_VERSION_NAME = "fs-version";
    private static final String FILE_SYSTEM_VERSION_VALUE = "1";

    private static final Map<String, String> METADATA =
            new HashMap<String, String>();

    private String endpoint = null;
    private String accessKeyId = null;
    private String accessKeySecret = null;
    private String securityToken = null;

    static {
        METADATA.put(FILE_SYSTEM_NAME, FILE_SYSTEM_VALUE);
        METADATA.put(FILE_SYSTEM_TYPE_NAME, FILE_SYSTEM_TYPE_VALUE);
        METADATA.put(FILE_SYSTEM_VERSION_NAME, FILE_SYSTEM_VERSION_VALUE);
    }

    private static final String PATH_DELIMITER = Path.SEPARATOR;
    private static final String BLOCK_PREFIX = "block_data/block_";

    private Configuration conf;

    private OSSClient ossClient;

    private String bucket;

    private int bufferSize;

    public JetOssFileSystemStore() {

    }

    public JetOssFileSystemStore(OSSClient ossClient, String bucket, Configuration conf) {
        this.conf = conf;
        this.ossClient = ossClient;
        this.bucket = bucket;
        this.bufferSize = conf.getInt("io.file.buffer.size", 4096);
    }

    public void initialize(URI uri, Configuration conf) throws IOException {
        if (uri.getHost() == null) {
            throw new IllegalArgumentException("Invalid hostname in URI " + uri);
        }
        this.conf = conf;
        String userInfo = uri.getUserInfo();
        if (userInfo != null) {
            String[] ossCredentials  = userInfo.split(":");
            if (ossCredentials.length >= 2) {
                accessKeyId = ossCredentials[0];
                accessKeySecret = ossCredentials[1];
            }
            if (ossCredentials.length == 3) {
                securityToken = ossCredentials[2];
            }
        }

        String host = uri.getHost();
        if (!StringUtils.isEmpty(host) && !host.contains(".")) {
            bucket = host;
        } else if (!StringUtils.isEmpty(host)) {
            bucket = host.substring(0, host.indexOf("."));
            endpoint = host.substring(host.indexOf(".") + 1);
        }

        if (accessKeyId == null) {
            accessKeyId = conf.getTrimmed("fs.oss.accessKeyId");
        }
        if (accessKeySecret == null) {
            accessKeySecret = conf.getTrimmed("fs.oss.accessKeySecret");
        }
        if (securityToken == null) {
            securityToken = conf.getTrimmed("fs.oss.securityToken");
        }
        if (endpoint == null) {
            endpoint = conf.getTrimmed("fs.oss.endpoint");
        }
        ClientConfiguration cc = intializeOSSClientConfig(conf);
        if (securityToken == null) {
            this.ossClient = new OSSClient(endpoint, accessKeyId, accessKeySecret, cc);
        } else {
            this.ossClient = new OSSClient(endpoint, accessKeyId, accessKeySecret, securityToken, cc);
        }
        this.bufferSize = conf.getInt("io.file.buffer.size", 4096);
    }

    public String getVersion() throws IOException {
        return FILE_SYSTEM_VERSION_VALUE;
    }

    private void delete(String key) throws IOException {
        try {
            ossClient.deleteObject(bucket, key);
        } catch (ServiceException e) {
            if (e.getCause() instanceof IOException) {
                throw (IOException) e.getCause();
            }
            throw new OssException(e);
        }
    }

    public void deleteINode(Path path) throws IOException {
        delete(pathToKey(path));
    }

    public void deleteBlock(Block block) throws IOException {
        delete(blockToKey(block));
    }

    public boolean inodeExists(Path path) throws IOException {
        InputStream in = get(pathToKey(path), true);
        if (in == null) {
            return false;
        }
        in.close();
        return true;
    }

    public boolean blockExists(long blockId) throws IOException {
        InputStream in = get(blockToKey(blockId), false);
        if (in == null) {
            return false;
        }
        in.close();
        return true;
    }

    private InputStream get(String key, boolean checkMetadata)
            throws IOException {
        try {
            if (!doesObjectExist(key)) {
                LOG.error("NoSuchKey: " + key);
                return null;
            }
            OSSObject object = ossClient.getObject(bucket, key);
            if (checkMetadata) {
                checkMetadata(object);
            }
            return object.getObjectContent();
        } catch (ServiceException e) {
            if ("NoSuchKey".equals(e.getErrorCode())) {
                return null;
            }
            if (e.getCause() instanceof IOException) {
                throw (IOException) e.getCause();
            }
            throw new OssException(e);
        }
    }

    private InputStream get(String key, long byteRangeStart) throws IOException {
        try {
            if (!doesObjectExist(key)) {
                LOG.error("NoSuchKey: " + key);
                return null;
            }
            ObjectMetadata objectMetadata = ossClient.getObjectMetadata(bucket, key);
            long fileSize = objectMetadata.getContentLength();
            GetObjectRequest getObjReq = new GetObjectRequest(bucket, key);
            getObjReq.setRange(byteRangeStart, fileSize - 1);
            OSSObject object = ossClient.getObject(getObjReq);
            return object.getObjectContent();
        } catch (ServiceException e) {
            if ("NoSuchKey".equals(e.getErrorCode())) {
                return null;
            }
            if (e.getCause() instanceof IOException) {
                throw (IOException) e.getCause();
            }
            throw new OssException(e);
        }
    }

    private void checkMetadata(OSSObject object) throws OssFileSystemException,
            ServiceException {

        String name = object.getObjectMetadata().getUserMetadata().get(FILE_SYSTEM_NAME);
        if (!FILE_SYSTEM_VALUE.equals(name)) {
            throw new OssFileSystemException("Not a Hadoop OSS file.");
        }
        String type = object.getObjectMetadata().getUserMetadata().get(FILE_SYSTEM_TYPE_NAME);
        if (!FILE_SYSTEM_TYPE_VALUE.equals(type)) {
            throw new OssFileSystemException("Not a block file.");
        }
        String dataVersion = object.getObjectMetadata().getUserMetadata().get(FILE_SYSTEM_VERSION_NAME);
        if (!FILE_SYSTEM_VERSION_VALUE.equals(dataVersion)) {
            throw new VersionMismatchException(FILE_SYSTEM_VERSION_VALUE,
                    dataVersion);
        }
    }

    public INode retrieveINode(Path path) throws IOException {
        return INode.deserialize(get(pathToKey(path), true));
    }

    public File retrieveBlock(Block block, long byteRangeStart)
            throws IOException {
        File fileBlock = null;
        InputStream in = null;
        OutputStream out = null;
        try {
            fileBlock = newBackupFile();
            in = get(blockToKey(block), byteRangeStart);
            out = new BufferedOutputStream(new FileOutputStream(fileBlock));
            byte[] buf = new byte[bufferSize];
            int numRead;
            while ((numRead = in.read(buf)) >= 0) {
                out.write(buf, 0, numRead);
            }
            return fileBlock;
        } catch (IOException e) {
            // close output stream to file then delete file
            closeQuietly(out);
            out = null; // to prevent a second close
            if (fileBlock != null) {
                fileBlock.delete();
            }
            throw e;
        } finally {
            closeQuietly(out);
            closeQuietly(in);
        }
    }

    private File newBackupFile() throws IOException {
        File dir = Utils.getOSSBufferDir(conf);
        if (!dir.exists() && !dir.mkdirs()) {
            throw new IOException("Cannot create OSS buffer directory: " + dir);
        }
        File result = File.createTempFile("input-", ".tmp", dir);
        result.deleteOnExit();
        return result;
    }

    public Set<Path> listSubPaths(Path path) throws IOException {
        try {
            List<OSSObjectSummary> ossObjectSummaries = new ArrayList<OSSObjectSummary>();

            String priorLastKey = null;
            do {
                String prefix = pathToKey(path);
                if (!prefix.endsWith(PATH_DELIMITER)) {
                    prefix += PATH_DELIMITER;
                }

                ListObjectsRequest listObjectsRequest = new ListObjectsRequest(bucket);
                listObjectsRequest.setPrefix(prefix);
                listObjectsRequest.setMarker(priorLastKey);
                listObjectsRequest.setDelimiter(PATH_DELIMITER);
                listObjectsRequest.setMaxKeys(OssFileSystem.OSS_MAX_LISTING_LENGTH);
                ObjectListing listing = ossClient.listObjects(listObjectsRequest);
                List<OSSObjectSummary> objects = listing.getObjectSummaries();
                Iterator<OSSObjectSummary> iter = objects.iterator();
                while (iter.hasNext()) {
                    OSSObjectSummary obj = iter.next();
                    ossObjectSummaries.add(obj);
                }
                priorLastKey = listing.getNextMarker();
            } while (priorLastKey != null);

            Set<Path> prefixes = new TreeSet<Path>();
            Iterator<OSSObjectSummary> iter = ossObjectSummaries.iterator();
            while(iter.hasNext()) {
                OSSObjectSummary obj = iter.next();
                prefixes.add(keyToPath(obj.getKey()));
            }
            prefixes.remove(path);
            return prefixes;
        } catch (ServiceException e) {
            if (e.getCause() instanceof IOException) {
                throw (IOException) e.getCause();
            }
            throw new OssException(e);
        }
    }

    public Set<Path> listDeepSubPaths(Path path) throws IOException {
        try {
            String prefix = pathToKey(path);
            if (!prefix.endsWith(PATH_DELIMITER)) {
                prefix += PATH_DELIMITER;
            }
            OSSObject[] objects = (OSSObject[]) ossClient.listObjects(bucket, prefix).getObjectSummaries().toArray();
            Set<Path> prefixes = new TreeSet<Path>();
            for (int i = 0; i < objects.length; i++) {
                prefixes.add(keyToPath(objects[i].getKey()));
            }
            prefixes.remove(path);
            return prefixes;
        } catch (ServiceException e) {
            if (e.getCause() instanceof IOException) {
                throw (IOException) e.getCause();
            }
            throw new OssException(e);
        }
    }

    private void put(String key, InputStream in, long length, boolean storeMetadata)
            throws IOException {

        try {
            ObjectMetadata objMeta = new ObjectMetadata();
            objMeta.setContentLength(length);
            if (storeMetadata) {
                objMeta.setUserMetadata(METADATA);
            }
            ossClient.putObject(bucket, key, in, objMeta);
        } catch (ServiceException e) {
            if (e.getCause() instanceof IOException) {
                throw (IOException) e.getCause();
            }
            throw new OssException(e);
        }
    }

    public void storeINode(Path path, INode inode) throws IOException {
        put(pathToKey(path), inode.serialize(), inode.getSerializedLength(), true);
    }

    public void storeBlock(Block block, File file) throws IOException {
        BufferedInputStream in = null;
        try {
            in = new BufferedInputStream(new FileInputStream(file));
            put(blockToKey(block), in, block.getLength(), false);
        } finally {
            closeQuietly(in);
        }
    }

    private void closeQuietly(Closeable closeable) {
        if (closeable != null) {
            try {
                closeable.close();
            } catch (IOException e) {
                // ignore
            }
        }
    }

    public static String pathToKey(Path path) {
        if (path.isAbsolute()) {
            // OSS File Path can not start with "/", so we need to scratch the first "/".
            String absolutePath = path.toUri().getPath();
            return absolutePath.substring(1);
        }
        return path.toUri().getPath();
    }

    private Path keyToPath(String key) {
        return new Path(key);
    }

    private String blockToKey(long blockId) {
        return BLOCK_PREFIX + blockId;
    }

    private String blockToKey(Block block) {
        return blockToKey(block.getId());
    }

    public void purge() throws IOException {
        try {
            OSSObject[] objects = (OSSObject[]) ossClient.listObjects(bucket).getObjectSummaries().toArray();
            for (int i = 0; i < objects.length; i++) {
                ossClient.deleteObject(bucket, objects[i].getKey());
            }
        } catch (ServiceException e) {
            if (e.getCause() instanceof IOException) {
                throw (IOException) e.getCause();
            }
            throw new OssException(e);
        }
    }

    public void dump() throws IOException {
        StringBuilder sb = new StringBuilder("OSS Filesystem, ");
        sb.append(bucket).append("\n");
        try {
            ListObjectsRequest listObjectsRequest = new ListObjectsRequest(bucket);
            listObjectsRequest.setDelimiter(PATH_DELIMITER);
            OSSObject[] objects = (OSSObject[]) ossClient.listObjects(listObjectsRequest).getObjectSummaries().toArray();
            for (int i = 0; i < objects.length; i++) {
                Path path = keyToPath(objects[i].getKey());
                sb.append(path).append("\n");
                INode m = retrieveINode(path);
                sb.append("\t").append(m.getFileType()).append("\n");
                if (m.getFileType() == INode.FileType.DIRECTORY) {
                    continue;
                }
                for (int j = 0; j < m.getBlocks().length; j++) {
                    sb.append("\t").append(m.getBlocks()[j]).append("\n");
                }
            }
        } catch (ServiceException e) {
            if (e.getCause() instanceof IOException) {
                throw (IOException) e.getCause();
            }
            throw new OssException(e);
        }
        System.out.println(sb);
    }

<<<<<<< HEAD
    private boolean doesObjectExist(String key) {
        return ossClient.doesObjectExist(bucket, key);
=======
    private ClientConfiguration intializeOSSClientConfig(Configuration conf) {
        ClientConfiguration cc = new ClientConfiguration();
        cc.setConnectionTimeout(conf.getInt("fs.oss.client.connection.timeout",
                ClientConfiguration.DEFAULT_CONNECTION_TIMEOUT));
        cc.setSocketTimeout(conf.getInt("fs.oss.client.socket.timeout",
                ClientConfiguration.DEFAULT_SOCKET_TIMEOUT));
        cc.setConnectionTTL(conf.getLong("fs.oss.client.connection.ttl",
                ClientConfiguration.DEFAULT_CONNECTION_TTL));
        cc.setMaxConnections(conf.getInt("fs.oss.connection.max",
                ClientConfiguration.DEFAULT_MAX_CONNECTIONS));

        return cc;
>>>>>>> cf91023f
    }
}<|MERGE_RESOLUTION|>--- conflicted
+++ resolved
@@ -120,7 +120,7 @@
         if (endpoint == null) {
             endpoint = conf.getTrimmed("fs.oss.endpoint");
         }
-        ClientConfiguration cc = intializeOSSClientConfig(conf);
+        ClientConfiguration cc = initializeOSSClientConfig(conf);
         if (securityToken == null) {
             this.ossClient = new OSSClient(endpoint, accessKeyId, accessKeySecret, cc);
         } else {
@@ -445,11 +445,11 @@
         System.out.println(sb);
     }
 
-<<<<<<< HEAD
     private boolean doesObjectExist(String key) {
         return ossClient.doesObjectExist(bucket, key);
-=======
-    private ClientConfiguration intializeOSSClientConfig(Configuration conf) {
+    }
+
+    private ClientConfiguration initializeOSSClientConfig(Configuration conf) {
         ClientConfiguration cc = new ClientConfiguration();
         cc.setConnectionTimeout(conf.getInt("fs.oss.client.connection.timeout",
                 ClientConfiguration.DEFAULT_CONNECTION_TIMEOUT));
@@ -461,6 +461,5 @@
                 ClientConfiguration.DEFAULT_MAX_CONNECTIONS));
 
         return cc;
->>>>>>> cf91023f
     }
 }